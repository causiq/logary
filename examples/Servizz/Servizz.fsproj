<Project DefaultTargets="Build" ToolsVersion="4.0" xmlns="http://schemas.microsoft.com/developer/msbuild/2003">
  <PropertyGroup>
    <Configuration Condition=" '$(Configuration)' == '' ">Debug</Configuration>
    <Platform Condition=" '$(Platform)' == '' ">AnyCPU</Platform>
    <ProjectGuid>{AF0A49FA-0DD6-4BEB-B271-4B179C9B76DC}</ProjectGuid>
    <OutputType>Exe</OutputType>
    <RootNamespace>Servizz</RootNamespace>
    <AssemblyName>Servizz</AssemblyName>
    <TargetFrameworkVersion>v4.5.2</TargetFrameworkVersion>
  </PropertyGroup>
  <PropertyGroup Condition=" '$(Configuration)|$(Platform)' == 'Debug|AnyCPU' ">
    <DebugSymbols>true</DebugSymbols>
    <DebugType>full</DebugType>
    <Optimize>false</Optimize>
    <OutputPath>bin\Debug</OutputPath>
    <DefineConstants>DEBUG</DefineConstants>
    <ErrorReport>prompt</ErrorReport>
    <ExternalConsole>true</ExternalConsole>
    <PlatformTarget>
    </PlatformTarget>
  </PropertyGroup>
  <PropertyGroup Condition=" '$(Configuration)|$(Platform)' == 'Release|AnyCPU' ">
    <Optimize>true</Optimize>
    <OutputPath>bin\Release</OutputPath>
    <DefineConstants>
    </DefineConstants>
    <ErrorReport>prompt</ErrorReport>
    <ExternalConsole>true</ExternalConsole>
    <GenerateTailCalls>true</GenerateTailCalls>
    <PlatformTarget>
    </PlatformTarget>
  </PropertyGroup>
  <PropertyGroup>
    <FSharpTargetsPath>$(MSBuildExtensionsPath32)\Microsoft\VisualStudio\v$(VisualStudioVersion)\FSharp\Microsoft.FSharp.Targets</FSharpTargetsPath>
  </PropertyGroup>
  <PropertyGroup Condition="'$(VisualStudioVersion)' == '10.0' OR '$(VisualStudioVersion)' == '11.0'">
    <FSharpTargetsPath>$(MSBuildExtensionsPath32)\..\Microsoft SDKs\F#\3.0\Framework\v4.0\Microsoft.FSharp.Targets</FSharpTargetsPath>
  </PropertyGroup>
  <ItemGroup>
    <Reference Include="mscorlib" />
    <Reference Include="System" />
    <Reference Include="System.Core" />
    <Reference Include="System.Numerics" />
    <Content Include="app.config" />
  </ItemGroup>
  <ItemGroup>
    <Compile Include="AssemblyVersionInfo.fs" />
    <Compile Include="Program.fs" />
  </ItemGroup>
  <ItemGroup>
    <None Include="paket.references" />
  </ItemGroup>
  <ItemGroup>
    <ProjectReference Include="..\Libryy\Libryy.fsproj">
      <Project>{A64CF176-66D8-459F-BF45-AF5B5C3098A2}</Project>
      <Name>Libryy</Name>
    </ProjectReference>
    <ProjectReference Include="..\..\src\Logary\Logary.fsproj">
      <Project>{F7E5B6E8-5D55-4974-9CA7-4C94D810631F}</Project>
      <Name>Logary</Name>
    </ProjectReference>
    <ProjectReference Include="..\..\src\adapters\Logary.Adapters.Facade\Logary.Adapters.Facade.fsproj">
      <Project>{15226ED2-C66B-4AA2-B15D-ACFF8A45454A}</Project>
      <Name>Logary.Adapters.Facade</Name>
    </ProjectReference>
  </ItemGroup>
  <Import Project="$(FSharpTargetsPath)" />
  <Choose>
    <When Condition="$(TargetFrameworkIdentifier) == '.NETFramework' And ($(TargetFrameworkVersion) == 'v4.5' Or $(TargetFrameworkVersion) == 'v4.5.2' Or $(TargetFrameworkVersion) == 'v4.6.1')">
      <ItemGroup>
<<<<<<< HEAD
        <Reference Include="FSharp.Core">
          <HintPath>..\..\packages\FSharp.Core\lib\net40\FSharp.Core.dll</HintPath>
          <Private>True</Private>
          <Paket>True</Paket>
        </Reference>
      </ItemGroup>
    </When>
  </Choose>
  <Choose>
    <When Condition="$(TargetFrameworkIdentifier) == '.NETFramework' And ($(TargetFrameworkVersion) == 'v4.5' Or $(TargetFrameworkVersion) == 'v4.5.2' Or $(TargetFrameworkVersion) == 'v4.6.1')">
      <ItemGroup>
=======
>>>>>>> fee70647
        <Reference Include="Hopac">
          <HintPath>..\..\packages\Hopac\lib\net45\Hopac.dll</HintPath>
          <Private>True</Private>
          <Paket>True</Paket>
        </Reference>
        <Reference Include="Hopac.Core">
          <HintPath>..\..\packages\Hopac\lib\net45\Hopac.Core.dll</HintPath>
          <Private>True</Private>
          <Paket>True</Paket>
        </Reference>
        <Reference Include="Hopac.Platform">
          <HintPath>..\..\packages\Hopac\lib\net45\Hopac.Platform.dll</HintPath>
          <Private>True</Private>
          <Paket>True</Paket>
        </Reference>
      </ItemGroup>
    </When>
  </Choose>
  <Choose>
    <When Condition="$(TargetFrameworkIdentifier) == '.NETFramework' And ($(TargetFrameworkVersion) == 'v4.5' Or $(TargetFrameworkVersion) == 'v4.5.2' Or $(TargetFrameworkVersion) == 'v4.6.1')">
      <ItemGroup>
        <Reference Include="System.Xml">
          <Paket>True</Paket>
        </Reference>
        <Reference Include="NodaTime">
          <HintPath>..\..\packages\NodaTime\lib\net35-Client\NodaTime.dll</HintPath>
          <Private>True</Private>
          <Paket>True</Paket>
        </Reference>
      </ItemGroup>
    </When>
  </Choose>
</Project><|MERGE_RESOLUTION|>--- conflicted
+++ resolved
@@ -1,3 +1,4 @@
+<?xml version="1.0" encoding="utf-8"?>
 <Project DefaultTargets="Build" ToolsVersion="4.0" xmlns="http://schemas.microsoft.com/developer/msbuild/2003">
   <PropertyGroup>
     <Configuration Condition=" '$(Configuration)' == '' ">Debug</Configuration>
@@ -68,9 +69,8 @@
   <Choose>
     <When Condition="$(TargetFrameworkIdentifier) == '.NETFramework' And ($(TargetFrameworkVersion) == 'v4.5' Or $(TargetFrameworkVersion) == 'v4.5.2' Or $(TargetFrameworkVersion) == 'v4.6.1')">
       <ItemGroup>
-<<<<<<< HEAD
         <Reference Include="FSharp.Core">
-          <HintPath>..\..\packages\FSharp.Core\lib\net40\FSharp.Core.dll</HintPath>
+          <HintPath>..\..\packages\FSharp.Core\lib\net45\FSharp.Core.dll</HintPath>
           <Private>True</Private>
           <Paket>True</Paket>
         </Reference>
@@ -80,8 +80,6 @@
   <Choose>
     <When Condition="$(TargetFrameworkIdentifier) == '.NETFramework' And ($(TargetFrameworkVersion) == 'v4.5' Or $(TargetFrameworkVersion) == 'v4.5.2' Or $(TargetFrameworkVersion) == 'v4.6.1')">
       <ItemGroup>
-=======
->>>>>>> fee70647
         <Reference Include="Hopac">
           <HintPath>..\..\packages\Hopac\lib\net45\Hopac.dll</HintPath>
           <Private>True</Private>
@@ -103,11 +101,8 @@
   <Choose>
     <When Condition="$(TargetFrameworkIdentifier) == '.NETFramework' And ($(TargetFrameworkVersion) == 'v4.5' Or $(TargetFrameworkVersion) == 'v4.5.2' Or $(TargetFrameworkVersion) == 'v4.6.1')">
       <ItemGroup>
-        <Reference Include="System.Xml">
-          <Paket>True</Paket>
-        </Reference>
         <Reference Include="NodaTime">
-          <HintPath>..\..\packages\NodaTime\lib\net35-Client\NodaTime.dll</HintPath>
+          <HintPath>..\..\packages\NodaTime\lib\net45\NodaTime.dll</HintPath>
           <Private>True</Private>
           <Paket>True</Paket>
         </Reference>
