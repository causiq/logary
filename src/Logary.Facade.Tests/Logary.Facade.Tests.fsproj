﻿<?xml version="1.0" encoding="utf-8"?>
<Project Sdk="Microsoft.NET.Sdk">
  <PropertyGroup>
    <AssemblyName>Logary.Facade.Tests</AssemblyName>
<<<<<<< HEAD
    <Version>5.0.0-beta.3</Version>
=======
    <Version>5.0.0-beta.12</Version>
>>>>>>> e2f90869
    <OutputType>Exe</OutputType>
    <TargetFrameworks>net461;netcoreapp2.0</TargetFrameworks>
    <AutoGenerateBindingRedirects>true</AutoGenerateBindingRedirects>
  </PropertyGroup>
  <ItemGroup>
    <Compile Include="..\..\paket-files\haf\YoLo\YoLo.fs">
      <Paket>True</Paket>
      <Link>paket-files/YoLo.fs</Link>
    </Compile>
    <Compile Include="AssemblyInfo.fs" />
    <Compile Include="Facade.fs" />
    <Compile Include="Program.fs" />
    <None Include="paket.references" />
    <ProjectReference Include="..\Logary.Facade\Logary.Facade.fsproj" />
  </ItemGroup>
  <Import Project="..\..\.paket\Paket.Restore.targets" />
</Project><|MERGE_RESOLUTION|>--- conflicted
+++ resolved
@@ -2,11 +2,8 @@
 <Project Sdk="Microsoft.NET.Sdk">
   <PropertyGroup>
     <AssemblyName>Logary.Facade.Tests</AssemblyName>
-<<<<<<< HEAD
-    <Version>5.0.0-beta.3</Version>
-=======
     <Version>5.0.0-beta.12</Version>
->>>>>>> e2f90869
+    <Version>5.0.0-beta.12</Version>
     <OutputType>Exe</OutputType>
     <TargetFrameworks>net461;netcoreapp2.0</TargetFrameworks>
     <AutoGenerateBindingRedirects>true</AutoGenerateBindingRedirects>
